# Changelog

<<<<<<< HEAD
## Unreleased [unreleased]

### Release Notes

With this release the technical preview alerting service has been refactored.
Alert handlers now only ever have a single action and belong to a single topic.

The handler defintion has been simplified as a result.
Here are some example alert handlers using the new structure:

```yaml
id: my_handler
kind: pagerDuty
options:
  serviceKey: XXX
```

```yaml
id: aggregate_by_1m
kind: aggregate
options:
  interval: 1m
  topic: aggregated
```

```yaml
id: publish_to_system
kind: publish
options:
  topics: [ system ]
```

To define a handler now you must specify which topic the handler belongs to.
For example to define the above aggregate handler on the system topic use this command:

```sh
kapacitor define-handler system aggregate_by_1m.yaml
```


### Features

- [#1159](https://github.com/influxdata/kapacitor/pulls/1159): Go version 1.7.4 -> 1.7.5
- [#1175](https://github.com/influxdata/kapacitor/pull/1175): BREAKING: Add generic error counters to every node type.
    Renamed `query_errors` to `errors` in batch node.
    Renamed `eval_errors` to `errors` in eval node.
- [#922](https://github.com/influxdata/kapacitor/issues/922): Expose server specific information in alert templates.
- [#1162](https://github.com/influxdata/kapacitor/pulls/1162): Add Pushover integration.
- [#1221](https://github.com/influxdata/kapacitor/pull/1221): Add `working_cardinality` stat to each node type that tracks the number of groups per node.
- [#1211](https://github.com/influxdata/kapacitor/issues/1211): Add StateDuration node.
- [#1209](https://github.com/influxdata/kapacitor/issues/1209): BREAKING: Refactor the Alerting service.
    The change is completely breaking for the technical preview alerting service, a.k.a. the new alert topic handler features.
    The change boils down to simplifying how you define and interact with topics.
    Alert handlers now only ever have a single action and belong to a single topic.
    An automatic migration from old to new handler definitions will be performed during startup.
    See the updated API docs.
- [#1286](https://github.com/influxdata/kapacitor/issues/1286): Default HipChat URL should be blank
- [#507](https://github.com/influxdata/kapacitor/issues/507): Add API endpoint for performing Kapacitor database backups.

### Bugfixes

- [#1133](https://github.com/influxdata/kapacitor/issues/1133): Fix case-sensitivity for Telegram `parseMode` value. 
- [#1147](https://github.com/influxdata/kapacitor/issues/1147): Fix pprof debug endpoint
- [#1164](https://github.com/influxdata/kapacitor/pull/1164): Fix hang in config API to update a config section.
    Now if the service update process takes too long the request will timeout and return an error.
    Previously the request would block forever.
- [#1165](https://github.com/influxdata/kapacitor/issues/1165): Make the alerta auth token prefix configurable and default it to Bearer.
- [#1184](https://github.com/influxdata/kapacitor/pull/1184): Fix logrotate file to correctly rotate error log.
- [#1200](https://github.com/influxdata/kapacitor/pull/1200): Fix bug with alert duration being incorrect after restoring alert state.
- [#1199](https://github.com/influxdata/kapacitor/pull/1199): BREAKING: Fix inconsistency with JSON data from alerts.
    The alert handlers Alerta, Log, OpsGenie, PagerDuty, Post and VictorOps allow extra opaque data to be attached to alert notifications.
    That opaque data was inconsistent and this change fixes that.
    Depending on how that data was consumed this could result in a breaking change, since the original behavior was inconsistent
    we decided it would be best to fix the issue now and make it consistent for all future builds.
    Specifically in the JSON result data the old key `Series` is always `series`, and the old key `Err` is now always `error` instead of for only some of the outputs.
- [#1181](https://github.com/influxdata/kapacitor/pull/1181): Fix bug parsing dbrp values with quotes.
- [#1228](https://github.com/influxdata/kapacitor/pull/1228): Fix panic on loading replay files without a file extension.
- [#1192](https://github.com/influxdata/kapacitor/issues/1192): Fix bug in Default Node not updating batch tags and groupID.
    Also empty string on a tag value is now a sufficient condition for the default conditions to be applied.
    See [#1233](https://github.com/influxdata/kapacitor/pull/1233) for more information.
- [#1068](https://github.com/influxdata/kapacitor/issues/1068): Fix dot view syntax to use xlabels and not create invalid quotes.
- [#1295](https://github.com/influxdata/kapacitor/issues/1295): Fix curruption of recordings list after deleting all recordings.
- [#1237](https://github.com/influxdata/kapacitor/issues/1237): Fix missing "vars" key when listing tasks.
- [#1271](https://github.com/influxdata/kapacitor/issues/1271): Fix bug where aggregates would not be able to change type.
=======
## v1.2.1 [2017-04-13]

### Bugfixes

- [#1323](https://github.com/influxdata/kapacitor/pull/1323): Fix issue where credentials to InfluxDB could not be updated dynamically.
>>>>>>> 4628bda2

## v1.2.0 [2017-01-23]

### Release Notes

A new system for working with alerts has been introduced.
This alerting system allows you to configure topics for alert events and then configure handlers for various topics.
This way alert generation is decoupled from alert handling.

Existing TICKscripts will continue to work without modification.

To use this new alerting system remove any explicit alert handlers from your TICKscript and specify a topic.
Then configure the handlers for the topic.

```
stream
    |from()
      .measurement('cpu')
      .groupBy('host')
    |alert()
      // Specify the topic for the alert
      .topic('cpu')
      .info(lambda: "value" > 60)
      .warn(lambda: "value" > 70)
      .crit(lambda: "value" > 80)
      // No handlers are configured in the script, they are instead defined on the topic via the API.
```

The API exposes endpoints to query the state of each alert and endpoints for configuring alert handlers.
See the [API docs](https://docs.influxdata.com/kapacitor/latest/api/api/) for more details.
The kapacitor CLI has been updated with commands for defining alert handlers.

This release introduces a new feature where you can window based off the number of points instead of their time.
For example:

```
stream
    |from()
        .measurement('my-measurement')
    // Emit window for every 10 points with 100 points per window.
    |window()
        .periodCount(100)
        .everyCount(10)
    |mean('value')
    |alert()
         .crit(lambda: "mean" > 100)
         .slack()
         .channel('#alerts')
```


With this change alert nodes will have an anonymous topic created for them.
This topic is managed like all other topics preserving state etc. across restarts.
As a result existing alert nodes will now remember the state of alerts after restarts and disiabling/enabling a task.

>NOTE: The new alerting features are being released under technical preview.
This means breaking changes may be made in later releases until the feature is considered complete.
See the [API docs on technical preview](https://docs.influxdata.com/kapacitor/v1.2/api/api/#technical-preview) for specifics of how this effects the API.

### Features

- [#1110](https://github.com/influxdata/kapacitor/pull/1110): Add new query property for aligning group by intervals to start times.
- [#1095](https://github.com/influxdata/kapacitor/pull/1095): Add new alert API, with support for configuring handlers and topics.
- [#1052](https://github.com/influxdata/kapacitor/issues/1052): Move alerta api token to header and add option to skip TLS verification.
- [#929](https://github.com/influxdata/kapacitor/pull/929): Add SNMP trap service for alerting.
- [#913](https://github.com/influxdata/kapacitor/issues/913): Add fillPeriod option to Window node, so that the first emit waits till the period has elapsed before emitting.
- [#898](https://github.com/influxdata/kapacitor/issues/898): Now when the Window node every value is zero, the window will be emitted immediately for each new point.
- [#744](https://github.com/influxdata/kapacitor/issues/744): Preserve alert state across restarts and disable/enable actions.
- [#327](https://github.com/influxdata/kapacitor/issues/327): You can now window based on count in addition to time.
- [#251](https://github.com/influxdata/kapacitor/issues/251): Enable markdown in slack attachments.


### Bugfixes

- [#1100](https://github.com/influxdata/kapacitor/issues/1100): Fix issue with the Union node buffering more points than necessary.
- [#1087](https://github.com/influxdata/kapacitor/issues/1087): Fix panic during close of failed startup when connecting to InfluxDB.
- [#1045](https://github.com/influxdata/kapacitor/issues/1045): Fix panic during replays.
- [#1043](https://github.com/influxdata/kapacitor/issues/1043): logrotate.d ignores kapacitor configuration due to bad file mode.
- [#872](https://github.com/influxdata/kapacitor/issues/872): Fix panic during failed aggregate results.

## v1.1.1 [2016-12-02]

### Release Notes

No changes to Kapacitor, only upgrading to go 1.7.4 for security patches.

## v1.1.0 [2016-10-07]

### Release Notes

New K8sAutoscale node that allows you to auotmatically scale Kubernetes deployments driven by any metrics Kapacitor consumes.
For example, to scale a deployment `myapp` based off requests per second:

```
// The target requests per second per host
var target = 100.0

stream
    |from()
        .measurement('requests')
        .where(lambda: "deployment" == 'myapp')
    // Compute the moving average of the last 5 minutes
    |movingAverage('requests', 5*60)
        .as('mean_requests_per_second')
    |k8sAutoscale()
        .resourceName('app')
        .kind('deployments')
        .min(4)
        .max(100)
        // Compute the desired number of replicas based on target.
        .replicas(lambda: int(ceil("mean_requests_per_second" / target)))
```


New API endpoints have been added to be able to configure InfluxDB clusters and alert handlers dynamically without needing to restart the Kapacitor daemon.
Along with the ability to dynamically configure a service, API endpoints have been added to test the configurable services.
See the [API docs](https://docs.influxdata.com/kapacitor/latest/api/api/) for more details.

>NOTE: The `connect_errors` stat from the query node was removed since the client changed, all errors are now counted in the `query_errors` stat.

### Features

- [#931](https://github.com/influxdata/kapacitor/issues/931): Add a Kubernetes autoscaler node. You can now autoscale your Kubernetes deployments via Kapacitor.
- [#928](https://github.com/influxdata/kapacitor/issues/928): Add new API endpoint for dynamically overriding sections of the configuration.
- [#980](https://github.com/influxdata/kapacitor/pull/980): Upgrade to using go 1.7
- [#957](https://github.com/influxdata/kapacitor/issues/957): Add API endpoints for testing service integrations.
- [#958](https://github.com/influxdata/kapacitor/issues/958): Add support for Slack icon emojis and custom usernames.
- [#991](https://github.com/influxdata/kapacitor/pull/991): Bring Kapacitor up to parity with available InfluxQL functions in 1.1

### Bugfixes

- [#984](https://github.com/influxdata/kapacitor/issues/984): Fix bug where keeping a list of fields that where not referenced in the eval expressions would cause an error.
- [#955](https://github.com/influxdata/kapacitor/issues/955): Fix the number of subscriptions statistic.
- [#999](https://github.com/influxdata/kapacitor/issues/999): Fix inconsistency with InfluxDB by adding config option to set a default retention policy.
- [#1018](https://github.com/influxdata/kapacitor/pull/1018): Sort and dynamically adjust column width in CLI output. Fixes #785
- [#1019](https://github.com/influxdata/kapacitor/pull/1019): Adds missing strLength function.

## v1.0.2 [2016-10-06]

### Release Notes

### Features

### Bugfixes

- [#951](https://github.com/influxdata/kapacitor/pull/951): Fix bug where errors to save cluster/server ID files were ignored.
- [#954](https://github.com/influxdata/kapacitor/pull/954): Create data_dir on startup if it does not exist.

## v1.0.1 [2016-09-26]

### Release Notes

### Features

- [#873](https://github.com/influxdata/kapacitor/pull/873): Add TCP alert handler
- [#869](https://github.com/influxdata/kapacitor/issues/869): Add ability to set alert message as a field
- [#854](https://github.com/influxdata/kapacitor/issues/854): Add `.create` property to InfluxDBOut node, which when set will create the database
    and retention policy on task start.
- [#909](https://github.com/influxdata/kapacitor/pull/909): Allow duration / duration in TICKscript.
- [#777](https://github.com/influxdata/kapacitor/issues/777): Add support for string manipulation functions.
- [#886](https://github.com/influxdata/kapacitor/issues/886): Add ability to set specific HTTP port and hostname per configured InfluxDB cluster.

### Bugfixes

- [#889](https://github.com/influxdata/kapacitor/issues/889): Some typo in the default config file
- [#914](https://github.com/influxdata/kapacitor/pull/914): Change |log() output to be in JSON format so its self documenting structure.
- [#915](https://github.com/influxdata/kapacitor/pull/915): Fix issue with TMax and the Holt-Winters method.
- [#927](https://github.com/influxdata/kapacitor/pull/927): Fix bug with TMax and group by time.

## v1.0.0 [2016-09-02]

### Release Notes

Final release of v1.0.0.

## v1.0.0-rc3 [2016-09-01]

### Release Notes

### Features

### Bugfixes

- [#842](https://github.com/influxdata/kapacitor/issues/842): Fix side-effecting modification in batch WhereNode.

## v1.0.0-rc2 [2016-08-29]

### Release Notes

### Features

- [#827](https://github.com/influxdata/kapacitor/issues/827): Bring Kapacitor up to parity with available InfluxQL functions in 1.0

### Bugfixes

- [#763](https://github.com/influxdata/kapacitor/issues/763): Fix NaNs begin returned from the `sigma` stateful function.
- [#468](https://github.com/influxdata/kapacitor/issues/468): Fix tickfmt munging escaped slashes in regexes.

## v1.0.0-rc1 [2016-08-22]

### Release Notes

#### Alert reset expressions

Kapacitor now supports alert reset expressions.
This way when an alert enters a state, it can only be lowered in severity if its reset expression evaluates to true.

Example:

```go
stream
    |from()
      .measurement('cpu')
      .where(lambda: "host" == 'serverA')
      .groupBy('host')
    |alert()
      .info(lambda: "value" > 60)
      .infoReset(lambda: "value" < 50)
      .warn(lambda: "value" > 70)
      .warnReset(lambda: "value" < 60)
      .crit(lambda: "value" > 80)
      .critReset(lambda: "value" < 70)
```

For example given the following values:

    61 73 64 85 62 56 47

The corresponding alert states are:

    INFO WARNING WARNING CRITICAL INFO INFO OK

### Features

- [#740](https://github.com/influxdata/kapacitor/pull/740): Support reset expressions to prevent an alert from being lowered in severity. Thanks @minhdanh!
- [#670](https://github.com/influxdata/kapacitor/issues/670): Add ability to supress OK recovery alert events.
- [#804](https://github.com/influxdata/kapacitor/pull/804): Add API endpoint for refreshing subscriptions.
    Also fixes issue where subs were not relinked if the sub was deleted.
    UDP listen ports are closed when a database is dropped.

### Bugfixes

- [#783](https://github.com/influxdata/kapacitor/pull/783): Fix panic when revoking tokens not already defined.
- [#784](https://github.com/influxdata/kapacitor/pull/784): Fix several issues with comment formatting in TICKscript.
- [#786](https://github.com/influxdata/kapacitor/issues/786): Deleting tags now updates the group by dimensions if needed.
- [#772](https://github.com/influxdata/kapacitor/issues/772): Delete task snapshot data when a task is deleted.
- [#797](https://github.com/influxdata/kapacitor/issues/797): Fix panic from race condition in task master.
- [#811](https://github.com/influxdata/kapacitor/pull/811): Fix bug where subscriptions + tokens would not work with more than one InfluxDB cluster.
- [#812](https://github.com/influxdata/kapacitor/issues/812): Upgrade to use protobuf version 3.0.0

## v1.0.0-beta4 [2016-07-27]

### Release Notes

#### Group By Fields

Kapacitor now supports grouping by fields.
First convert a field into a tag using the EvalNode.
Then group by the new tag.

Example:

```go
stream
    |from()
        .measurement('alerts')
    // Convert field 'level' to tag.
    |eval(lambda: string("level"))
        .as('level')
        .tags('level')
    // Group by new tag 'level'.
    |groupBy('alert', 'level')
    |...
```

Note the field `level` is now removed from the point since `.keep` was not used.
See the [docs](https://docs.influxdata.com/kapacitor/v1.0/nodes/eval_node/#tags) for more details on how `.tags` works.


#### Delete Fields or Tags

In companion with being able to create new tags, you can now delete tags or fields.


Example:

```go
stream
    |from()
        .measurement('alerts')
    |delete()
        // Remove the field `extra` and tag `uuid` from all points.
        .field('extra')
        .tag('uuid')
    |...
```



### Features

- [#702](https://github.com/influxdata/kapacitor/pull/702): Add plumbing for authentication backends.
- [#624](https://github.com/influxdata/kapacitor/issue/624): BREAKING: Add ability to GroupBy fields. First use EvalNode to create a tag from a field and then group by the new tag.
    Also allows for grouping by measurement.
    The breaking change is that the group ID format has changed to allow for the measurement name.
- [#759](https://github.com/influxdata/kapacitor/pull/759): Add mechanism for token based subscription auth.
- [#745](https://github.com/influxdata/kapacitor/pull/745): Add if function for tick script, for example: `if("value" > 6, 1, 2)`.

### Bugfixes

- [#710](https://github.com/influxdata/kapacitor/pull/710): Fix infinite loop when parsing unterminated regex in TICKscript.
- [#711](https://github.com/influxdata/kapacitor/issues/711): Fix where database name with quotes breaks subscription startup logic.
- [#719](https://github.com/influxdata/kapacitor/pull/719): Fix panic on replay.
- [#723](https://github.com/influxdata/kapacitor/pull/723): BREAKING: Search for valid configuration on startup in ~/.kapacitor and /etc/kapacitor/.
    This is so that the -config CLI flag is not required if the configuration is found in a standard location.
    The configuration file being used is always logged to STDERR.
- [#298](https://github.com/influxdata/kapacitor/issues/298): BREAKING: Change alert level evaluation so each level is independent and not required to be a subset of the previous level.
    The breaking change is that expression evaluation order changed.
    As a result stateful expressions that relied on that order are broken.
- [#749](https://github.com/influxdata/kapacitor/issues/749): Fix issue with tasks with empty DAG.
- [#718](https://github.com/influxdata/kapacitor/issues/718): Fix broken extra expressions for deadman's switch.
- [#752](https://github.com/influxdata/kapacitor/issues/752): Fix various bugs relating to the `fill` operation on a JoinNode.
    Fill with batches and fill when using the `on` property were broken.
    Also changes the DefaultNode set defaults for nil fields.

## v1.0.0-beta3 [2016-07-09]

### Release Notes

### Features

- [#662](https://github.com/influxdata/kapacitor/pull/662): Add `-skipVerify` flag to `kapacitor` CLI tool to skip SSL verification.
- [#680](https://github.com/influxdata/kapacitor/pull/680): Add Telegram Alerting option, thanks @burdandrei!
- [#46](https://github.com/influxdata/kapacitor/issues/46): Can now create combinations of points within the same stream.
  This is kind of like join but instead joining a stream with itself.
- [#669](https://github.com/influxdata/kapacitor/pull/669): Add size function for humanize byte size. thanks @jsvisa!
- [#697](https://github.com/influxdata/kapacitor/pull/697): Can now flatten a set of points into a single points creating dynamcially named fields.
- [#698](https://github.com/influxdata/kapacitor/pull/698): Join delimiter can be specified.
- [#695](https://github.com/influxdata/kapacitor/pull/695): Bash completion filters by enabled disabled status. Thanks @bbczeuz!
- [#706](https://github.com/influxdata/kapacitor/pull/706): Package UDF agents
- [#707](https://github.com/influxdata/kapacitor/pull/707): Add size field to BeginBatch struct of UDF protocol. Provides hint as to size of incoming batch.

### Bugfixes

- [#656](https://github.com/influxdata/kapacitor/pull/656): Fix issues where an expression could not be passed as a function parameter in TICKscript.
- [#627](https://github.com/influxdata/kapacitor/issues/627): Fix where InfluxQL functions that returned a batch could drop tags.
- [#674](https://github.com/influxdata/kapacitor/issues/674): Fix panic with Join On and batches.
- [#665](https://github.com/influxdata/kapacitor/issues/665): BREAKING: Fix file mode not being correct for Alert.Log files.
  Breaking change is that integers numbers prefixed with a 0 in TICKscript are interpreted as octal numbers.
- [#667](https://github.com/influxdata/kapacitor/issues/667): Align deadman timestamps to interval.

## v1.0.0-beta2 [2016-06-17]

### Release Notes

### Features

- [#636](https://github.com/influxdata/kapacitor/pull/636): Change HTTP logs to be in Common Log format.
- [#652](https://github.com/influxdata/kapacitor/pull/652): Add optional replay ID to the task API so that you can get information about a task inside a running replay.

### Bugfixes

- [#621](https://github.com/influxdata/kapacitor/pull/621): Fix obscure error about single vs double quotes.
- [#623](https://github.com/influxdata/kapacitor/pull/623): Fix issues with recording metadata missing data url.
- [#631](https://github.com/influxdata/kapacitor/issues/631): Fix issues with using iterative lambda expressions in an EvalNode.
- [#628](https://github.com/influxdata/kapacitor/issues/628): BREAKING: Change `kapacitord config` to not search default location for configuration files but rather require the `-config` option.
    Since the `kapacitord run` command behaves this way they should be consistent.
    Fix issue with `kapacitord config > kapacitor.conf` when the output file was a default location for the config.
- [#626](https://github.com/influxdata/kapacitor/issues/626): Fix issues when changing the ID of an enabled task.
- [#624](https://github.com/influxdata/kapacitor/pull/624): Fix issues where you could get a read error on a closed UDF socket.
- [#651](https://github.com/influxdata/kapacitor/pull/651): Fix issues where an error during a batch replay would hang because the task wouldn't stop.
- [#650](https://github.com/influxdata/kapacitor/pull/650): BREAKING: The default retention policy name was changed to `autogen` in InfluxDB.
    This changes Kapacitor to use `autogen` for the default retention policy for the stats.
    You may need to update your task DBRPs to use `autogen` instead of `default`.


## v1.0.0-beta1 [2016-06-06]

### Release Notes

#### Template Tasks

The ability to create and use template tasks has been added.
you can define a template for a task and reuse that template across multiple tasks.

A simple example:

```go
// Which measurement to consume
var measurement string
// Optional where filter
var where_filter = lambda: TRUE
// Optional list of group by dimensions
var groups = [*]
// Which field to process
var field string
// Warning criteria, has access to 'mean' field
var warn lambda
// Critical criteria, has access to 'mean' field
var crit lambda
// How much data to window
var window = 5m
// The slack channel for alerts
var slack_channel = '#alerts'

stream
    |from()
        .measurement(measurement)
        .where(where_filter)
        .groupBy(groups)
    |window()
        .period(window)
        .every(window)
    |mean(field)
    |alert()
         .warn(warn)
         .crit(crit)
         .slack()
         .channel(slack_channel)
```

Then you can define the template like so:

```
kapacitor define-template generic_mean_alert -tick path/to/above/script.tick -type stream
```

Next define a task that uses the template:

```
kapacitor define cpu_alert -template generic_mean_alert -vars cpu_vars.json -dbrp telegraf.default
```

Where `cpu_vars.json` would like like this:

```json
{
    "measurement": {"type" : "string", "value" : "cpu" },
    "where_filter": {"type": "lambda", "value": "\"cpu\" == 'cpu-total'"},
    "groups": {"type": "list", "value": [{"type":"string", "value":"host"},{"type":"string", "value":"dc"}]},
    "field": {"type" : "string", "value" : "usage_idle" },
    "warn": {"type" : "lambda", "value" : " \"mean\" < 30.0" },
    "crit": {"type" : "lambda", "value" : " \"mean\" < 10.0" },
    "window": {"type" : "duration", "value" : "1m" },
    "slack_channel": {"type" : "string", "value" : "#alerts_testing" }
}
```


#### Live Replays

With this release you can now replay data directly against a task from InfluxDB without having to first create a recording.
Replay the queries defined in the batch task `cpu_alert` for the past 10 hours.
```sh
kapacitor replay-live batch -task cpu_alert -past 10h
```

Or for a stream task with use a query directly:

```sh
kapacitor replay-live query -task cpu_alert -query 'SELECT usage_idle FROM telegraf."default".cpu WHERE time > now() - 10h'
```

#### HTTP based subscriptions

Now InfluxDB and Kapacitor support HTTP/S based subscriptions.
This means that Kapacitor need only listen on a single port for the HTTP service, greatly simplifying configuration and setup.

In order to start using HTTP subscriptions change the `subscription-protocol` option for your configured InfluxDB clusters.

For example:

```
[[influxdb]]
  enabled = true
  urls = ["http://localhost:8086",]
  subscription-protocol = "http"
  # or to use https
  #subscription-protocol = "https"
```

On startup Kapacitor will detect the change and recreate the subscriptions in InfluxDB to use the HTTP protocol.

>NOTE: While HTTP itself is a TCP transport such that packet loss shouldn't be an issue, if Kapacitor starts to slow down for whatever reason, InfluxDB will drop the subscription writes to Kapacitor.
In order to know if subscription writes are being dropped you should monitor the measurement `_internal.monitor.subscriber` for the field `writeFailures`.

#### Holt-Winters Forecasting

This release contains an new Holt Winters InfluxQL function.

With this forecasting method one can now define an alert based off forecasted future values.

For example, the following TICKscript will take the last 30 days of disk usage stats and using holt-winters forecast the next 7 days.
If the forecasted value crosses a threshold an alert is triggered.

The result is now Kapacitor will alert you 7 days in advance of a disk filling up.
This assumes a slow growth but by changing the vars in the script you could check for shorter growth intervals.

```go
// The interval on which to aggregate the disk usage
var growth_interval = 1d
// The number of `growth_interval`s to forecast into the future
var forecast_count = 7
// The amount of historical data to use for the fit
var history = 30d

// The critical threshold on used_percent
var threshold = 90.0

batch
    |query('''
    SELECT max(used_percent) as used_percent
    FROM "telegraf"."default"."disk"
''')
        .period(history)
        .every(growth_interval)
        .align()
        .groupBy(time(growth_interval), *)
    |holtWinters('used_percent', forecast_count, 0, growth_interval)
        .as('used_percent')
    |max('used_percent')
        .as('used_percent')
    |alert()
         // Trigger alert if the forecasted disk usage is greater than threshold
        .crit(lambda: "used_percent" > threshold)
```


### Features

- [#283](https://github.com/influxdata/kapacitor/issues/283): Add live replays.
- [#500](https://github.com/influxdata/kapacitor/issues/500): Support Float,Integer,String and Boolean types.
- [#82](https://github.com/influxdata/kapacitor/issues/82): Multiple services for PagerDuty alert. thanks @savagegus!
- [#558](https://github.com/influxdata/kapacitor/pull/558): Preserve fields as well as tags on selector InfluxQL functions.
- [#259](https://github.com/influxdata/kapacitor/issues/259): Template Tasks have been added.
- [#562](https://github.com/influxdata/kapacitor/pull/562): HTTP based subscriptions.
- [#595](https://github.com/influxdata/kapacitor/pull/595): Support counting and summing empty batches to 0.
- [#596](https://github.com/influxdata/kapacitor/pull/596): Support new group by time offset i.e. time(30s, 5s)
- [#416](https://github.com/influxdata/kapacitor/issues/416): Track ingress counts by database, retention policy, and measurement. Expose stats via cli.
- [#586](https://github.com/influxdata/kapacitor/pull/586): Add spread stateful function. thanks @upccup!
- [#600](https://github.com/influxdata/kapacitor/pull/600): Add close http response after handler laert post, thanks @jsvisa!
- [#606](https://github.com/influxdata/kapacitor/pull/606): Add Holt-Winters forecasting method.
- [#605](https://github.com/influxdata/kapacitor/pull/605): BREAKING: StatsNode for batch edge now count the number of points in a batch instead of count batches as a whole.
    This is only breaking if you have a deadman switch configured on a batch edge.
- [#611](https://github.com/influxdata/kapacitor/pull/611): Adds bash completion to the kapacitor CLI tool.


### Bugfixes

- [#540](https://github.com/influxdata/kapacitor/issues/540): Fixes bug with log level API endpoint.
- [#521](https://github.com/influxdata/kapacitor/issues/521): EvalNode now honors groups.
- [#561](https://github.com/influxdata/kapacitor/issues/561): Fixes bug when lambda expressions would return error about types with nested binary expressions.
- [#555](https://github.com/influxdata/kapacitor/issues/555): Fixes bug where "time" functions didn't work in lambda expressions.
- [#570](https://github.com/influxdata/kapacitor/issues/570): Removes panic in SMTP service on failed close connection.
- [#587](https://github.com/influxdata/kapacitor/issues/587): Allow number literals without leading zeros.
- [#584](https://github.com/influxdata/kapacitor/issues/584): Do not block during startup to send usage stats.
- [#553](https://github.com/influxdata/kapacitor/issues/553): Periodically check if new InfluxDB DBRPs have been created.
- [#602](https://github.com/influxdata/kapacitor/issues/602): Fix missing To property on email alert handler.
- [#581](https://github.com/influxdata/kapacitor/issues/581): Record/Replay batch tasks get cluster info from task not API.
- [#613](https://github.com/influxdata/kapacitor/issues/613): BREAKING: Allow the ID of templates and tasks to be updated via the PATCH method.
    The breaking change is that now PATCH request return a 200 with the template or task definition, where before they returned 204.

## v0.13.1 [2016-05-13]

### Release Notes

>**Breaking changes may require special upgrade steps from versions <= 0.12, please read the 0.13.0 release notes**

Along with the API changes of 0.13.0, validation logic was added to task IDs, but this was not well documented.
This minor release remedies that.

All IDs (tasks, recordings, replays) must match this regex `^[-\._\p{L}0-9]+$`, which is essentially numbers, unicode letters, '-', '.' and '_'.

If you have existing tasks which do not match this pattern they should continue to function normally.

### Features

### Bugfixes

- [#545](https://github.com/influxdata/kapacitor/issues/545): Fixes inconsistency with API docs for creating a task.
- [#544](https://github.com/influxdata/kapacitor/issues/544): Fixes issues with existings tasks and invalid names.
- [#543](https://github.com/influxdata/kapacitor/issues/543): Fixes default values not being set correctly in API calls.


## v0.13.0 [2016-05-11]

### Release Notes

>**Breaking changes may require special upgrade steps please read below.**

#### Upgrade Steps

Changes to how and where task data is store have been made.
In order to safely upgrade to version 0.13 you need to follow these steps:

1. Upgrade InfluxDB to version 0.13 first.
2. Update all TICKscripts to use the new `|` and `@` operators. Once Kapacitor no longer issues any `DEPRECATION` warnings you are ready to begin the upgrade.
The upgrade will work without this step but tasks using the old syntax cannot be enabled, until modified to use the new syntax.
3. Upgrade the Kapacitor binary/package.
4. Configure new database location. By default the location `/var/lib/kapacitor/kapacitor.db` is chosen for package installs or `./kapacitor.db` for manual installs.
Do **not** remove the configuration for the location of the old task.db database file since it is still needed to do the migration.

    ```
    [storage]
    boltdb = "/var/lib/kapacitor/kapacitor.db"
    ```

5. Restart Kapacitor. At this point Kapacitor will migrate all existing data to the new database file.
If any errors occur Kapacitor will log them and fail to startup. This way if Kapacitor starts up you can be sure the migration was a success and can continue normal operation.
The old database is opened in read only mode so that existing data cannot be corrupted.
Its recommended to start Kapacitor in debug logging mode for the migration so you can follow the details of the migration process.

At this point you may remove the configuration for the old `task` `dir` and restart Kapacitor to ensure everything is working.
Kapacitor will attempt the migration on every startup while the old configuration and db file exist, but will skip any data that was already migrated.


#### API Changes

With this release the API has been updated to what we believe will be the stable version for a 1.0 release.
Small changes may still be made but the significant work to create a RESTful HTTP API is complete.
Many breaking changes introduced, see the [client/API.md](http://github.com/influxdata/kapacitor/blob/master/client/API.md) doc for details on how the API works now.

#### CLI Changes

Along with the API changes, breaking changes where also made to the `kapacitor` CLI command.
Here is a break down of the CLI changes:

* Every thing has an ID now: tasks, recordings, even replays.
    The `name` used before to define a task is now its `ID`.
    As such instead of using `-name` and `-id` to refer to tasks and recordings,
    the flags have been changed to `-task` and `-recording` accordingly.
* Replays can be listed and deleted like tasks and recordings.
* Replays default to `fast` clock mode.
* The record and replay commands now have a `-no-wait` option to start but not wait for the recording/replay to complete.
* Listing recordings and replays displays the status of the respective action.
* Record and Replay command now have an optional flag `-replay-id`/`-recording-id` to specify the ID of the replay or recording.
    If not set then a random ID will be chosen like the previous behavior.

#### Notable features

UDF can now be managed externally to Kapacitor via Unix sockets.
A process or container can be launched independent of Kapacitor exposing a socket.
On startup Kapacitor will connect to the socket and begin communication.

Example UDF config for a socket based UDF.

```
[udf]
[udf.functions]
    [udf.functions.myCustomUDF]
       socket = "/path/to/socket"
       timeout = "10s"
```

Alert data can now be consumed directly from within TICKscripts.
For example, let's say we want to store all data that triggered an alert in InfluxDB with a tag `level` containing the level string value (i.e CRITICAL).

```javascript
...
    |alert()
        .warn(...)
        .crit(...)
        .levelTag('level')
        // and/or use a field
        //.levelField('level')
        // Also tag the data with the alert ID
        .idTag('id')
        // and/or use a field
        //.idField('id')
    |influxDBOut()
        .database('alerts')
        ...
```


### Features

- [#360](https://github.com/influxdata/kapacitor/pull/360): Forking tasks by measurement in order to improve performance
- [#386](https://github.com/influxdata/kapacitor/issues/386): Adds official Go HTTP client package.
- [#399](https://github.com/influxdata/kapacitor/issues/399): Allow disabling of subscriptions.
- [#417](https://github.com/influxdata/kapacitor/issues/417): UDFs can be connected over a Unix socket. This enables UDFs from across Docker containers.
- [#451](https://github.com/influxdata/kapacitor/issues/451): StreamNode supports `|groupBy` and `|where` methods.
- [#93](https://github.com/influxdata/kapacitor/issues/93): AlertNode now outputs data to child nodes. The output data can have either a tag or field indicating the alert level.
- [#281](https://github.com/influxdata/kapacitor/issues/281): AlertNode now has an `.all()` property that specifies that all points in a batch must match the criteria in order to trigger an alert.
- [#384](https://github.com/influxdata/kapacitor/issues/384): Add `elapsed` function to compute the time difference between subsequent points.
- [#230](https://github.com/influxdata/kapacitor/issues/230): Alert.StateChangesOnly now accepts optional duration arg. An alert will be triggered for every interval even if the state has not changed.
- [#426](https://github.com/influxdata/kapacitor/issues/426): Add `skip-format` query parameter to the `GET /task` endpoint so that returned TICKscript content is left unmodified from the user input.
- [#388](https://github.com/influxdata/kapacitor/issues/388): The duration of an alert is now tracked and exposed as part of the alert data as well as can be set as a field via `.durationField('duration')`.
- [#486](https://github.com/influxdata/kapacitor/pull/486): Default config file location.
- [#461](https://github.com/influxdata/kapacitor/pull/461): Make Alerta `event` property configurable.
- [#491](https://github.com/influxdata/kapacitor/pull/491): BREAKING: Rewriting stateful expression in order to improve performance, the only breaking change is: short circuit evaluation for booleans - for example: ``lambda: "bool_value" && (count() > 100)`` if "bool_value" is false, we won't evaluate "count".
- [#504](https://github.com/influxdata/kapacitor/pull/504): BREAKING: Many changes to the API and underlying storage system. This release requires a special upgrade process.
- [#511](https://github.com/influxdata/kapacitor/pull/511): Adds DefaultNode for providing default values for missing fields or tags.
- [#285](https://github.com/influxdata/kapacitor/pull/285): Track created,modified and last enabled dates on tasks.
- [#533](https://github.com/influxdata/kapacitor/pull/533): Add useful statistics for nodes.

### Bugfixes

- [#499](https://github.com/influxdata/kapacitor/issues/499): Fix panic in InfluxQL nodes if field is missing or incorrect type.
- [#441](https://github.com/influxdata/kapacitor/issues/441): Fix panic in UDF code.
- [#429](https://github.com/influxdata/kapacitor/issues/429): BREAKING: Change TICKscript parser to be left-associative on equal precedence operators. For example previously this statement `(1+2-3*4/5)` was evaluated as `(1+(2-(3*(4/5))))`
    which is not the typical/expected behavior. Now using left-associative parsing the statement is evaluated as `((1+2)-((3*4)/5))`.
- [#456](https://github.com/influxdata/kapacitor/pull/456): Fixes Alerta integration to let server set status, fix `rawData` attribute and set default severity to `indeterminate`.
- [#425](https://github.com/influxdata/kapacitor/pull/425): BREAKING: Preserving tags on influxql simple selectors - first, last, max, min, percentile
- [#423](https://github.com/influxdata/kapacitor/issues/423): Recording stream queries with group by now correctly saves data in time order not group by order.
- [#331](https://github.com/influxdata/kapacitor/issues/331): Fix panic when missing `.as()` for JoinNode.
- [#523](https://github.com/influxdata/kapacitor/pull/523): JoinNode will now emit join sets as soon as they are ready. If multiple joinable sets arrive in the same tolerance window than each will be emitted (previously the first points were dropped).
- [#537](https://github.com/influxdata/kapacitor/issues/537): Fix panic in alert node when batch is empty.

## v0.12.0 [2016-04-04]

### Release Notes

New TICKscript syntax that uses a different operators for chaining methods vs property methods vs UDF methods.

* A chaining method is a method that creates a new node in the pipeline. Uses the `|` operator.
* A property method is a method that changes a property on a node. Uses the `.` operator.
* A UDF method is a method that calls out to a UDF. Uses the `@` operator.

For example below the `from`, `mean`, and `alert` methods create new nodes,
the `detectAnomalies` method calls a UDF,
and the other methods modify the nodes as property methods.

```javascript
stream
    |from()
        .measurement('cpu')
        .where(lambda: "cpu" == 'cpu-total')
    |mean('usage_idle')
        .as('value')
    @detectAnomalies()
        .field('mean')
    |alert()
        .crit(lambda: "anomaly_score" > 10)
        .log('/tmp/cpu.log')
```

With this change a new binary is provided with Kapacitor `tickfmt` which will
format a TICKscript file according to a common standard.


### Features

- [#299](https://github.com/influxdata/kapacitor/issues/299): Changes TICKscript chaining method operators and adds `tickfmt` binary.
- [#389](https://github.com/influxdata/kapacitor/pull/389): Adds benchmarks to Kapacitor for basic use cases.
- [#390](https://github.com/influxdata/kapacitor/issues/390): BREAKING: Remove old `.mapReduce` functions.
- [#381](https://github.com/influxdata/kapacitor/pull/381): Adding enable/disable/delete/reload tasks by glob.
- [#401](https://github.com/influxdata/kapacitor/issues/401): Add `.align()` property to BatchNode so you can align query start and stop times.

### Bugfixes

- [#378](https://github.com/influxdata/kapacitor/issues/378): Fix issue where derivative would divide by zero.
- [#387](https://github.com/influxdata/kapacitor/issues/387): Add `.quiet()` option to EvalNode so errors can be suppressed if expected.
- [#400](https://github.com/influxdata/kapacitor/issues/400): All query/connection errors are counted and reported in BatchNode stats.
- [#412](https://github.com/influxdata/kapacitor/pull/412): Fix issues with batch queries dropping points because of nil fields.
- [#413](https://github.com/influxdata/kapacitor/pull/413): Allow disambiguation between ".groupBy" and "|groupBy".


## v0.11.0 [2016-03-22]

### Release Notes

Kapacitor is now using the functions from the new query engine in InfluxDB core.
Along with this change is a change in the TICKscript API so that using the InfluxQL functions is easier.
Simply call the desired method directly no need to call `.mapReduce` explicitly.
This change now hides the mapReduce aspect and handles it internally.
Using `.mapReduce` is officially deprecated in this release and will be remove in the next major release.
We feel that this change improves the readability of TICKscripts and exposes less implementation details
to the end user.
Updating your exising TICKscripts is simple.
If previously you had code like this:

```javascript
stream.from()...
    .window()...
    .mapReduce(influxql.count('value'))
```
then update it to look like this:

```javascript
stream.from()...
    .window()...
    .count('value')
```

a simple regex could fix all your existing scripts.

Kapacitor now exposes more internal metrics for determining the performance of a given task.
The internal statistics includes a new measurement named `node` that contains any stats a node provides, tagged by the task, node, task type and kind of node (i.e. window vs union).
All nodes provide an averaged execution time for the node.
These stats are also available in the DOT output of the Kapacitor show command.

Significant performance improvements have also been added.
In some cases Kapacitor throughput has improved by 4X.

Kapacitor can now connect to different InfluxDB clusters.
Multiple InfluxDB config sections can be defined and one will be marked as default.
To upgrade convert an `influxdb` config.

From this:

```
[influxdb]
  enabled = true
  ...
```

to this:

```
[[influxdb]]
  enabled = true
  default = true
  name = "localhost"
  ...
```

Various improvements to joining features have been implemented.
With #144 you can now join streams with differing group by dimensions.

If you previously configured Email, Slack or HipChat globally now you must also set the `state-changes-only` option to true as well if you want to preserve the original behavior.
For example:

```
[slack]
   enable = true
   global = true
   state-changes-only = true
```

### Features
- [#236](https://github.com/influxdata/kapacitor/issues/236): Implement batched group by
- [#231](https://github.com/influxdata/kapacitor/pull/231): Add ShiftNode so values can be shifted in time for joining/comparisons.
- [#190](https://github.com/influxdata/kapacitor/issues/190): BREAKING: Deadman's switch now triggers off emitted counts and is grouped by to original grouping of the data.
    The breaking change is that the 'collected' stat is no longer output for `.stats` and has been replaced by `emitted`.
- [#145](https://github.com/influxdata/kapacitor/issues/145): The InfluxDB Out Node now writes data to InfluxDB in buffers.
- [#215](https://github.com/influxdata/kapacitor/issues/215): Add performance metrics to nodes for average execution times and node throughput values.
- [#144](https://github.com/influxdata/kapacitor/issues/144): Can now join streams with differing dimensions using the join.On property.
- [#249](https://github.com/influxdata/kapacitor/issues/249): Can now use InfluxQL functions directly instead of via the MapReduce method. Example `stream.from().count()`.
- [#233](https://github.com/influxdata/kapacitor/issues/233): BREAKING: Now you can use multiple InfluxDB clusters. The config changes to make this possible are breaking. See notes above for changes.
- [#302](https://github.com/influxdata/kapacitor/issues/302): Can now use .Time in alert message.
- [#239](https://github.com/influxdata/kapacitor/issues/239): Support more detailed TLS config when connecting to an InfluxDB host.
- [#323](https://github.com/influxdata/kapacitor/pull/323): Stats for task execution are provided via JSON HTTP request instead of just DOT string. thanks @yosiat
- [#358](https://github.com/influxdata/kapacitor/issues/358): Improved logging. Adds LogNode so any data in a pipeline can be logged.
- [#366](https://github.com/influxdata/kapacitor/issues/366): HttpOutNode now allows chaining methods.


### Bugfixes
- [#199](https://github.com/influxdata/kapacitor/issues/199): BREAKING: Various fixes for the Alerta integration.
    The `event` property has been removed from the Alerta node and is now set as the value of the alert ID.
- [#232](https://github.com/influxdata/kapacitor/issues/232): Better error message for alert integrations. Better error message for VictorOps 404 response.
- [#231](https://github.com/influxdata/kapacitor/issues/231): Fix window logic when there were gaps in the data stream longer than window every value.
- [#213](https://github.com/influxdata/kapacitor/issues/231): Add SourceStreamNode so that yuou must always first call `.from` on the `stream` object before filtering it, so as to not create confusing to understand TICKscripts.
- [#255](https://github.com/influxdata/kapacitor/issues/255): Add OPTIONS handler for task delete method so it can be preflighted.
- [#258](https://github.com/influxdata/kapacitor/issues/258): Fix UDP internal metrics, change subscriptions to use clusterID.
- [#240](https://github.com/influxdata/kapacitor/issues/240): BREAKING: Fix issues with Sensu integration. The breaking change is that the config no longer takes a `url` but rather a `host` option since the communication is raw TCP rather HTTP.
- [#270](https://github.com/influxdata/kapacitor/issues/270): The HTTP server will now gracefully stop.
- [#300](https://github.com/influxdata/kapacitor/issues/300): Add OPTIONS method to /recording endpoint for deletes.
- [#304](https://github.com/influxdata/kapacitor/issues/304): Fix panic if recording query but do not have an InfluxDB instance configured
- [#289](https://github.com/influxdata/kapacitor/issues/289): Add better error handling to batch node.
- [#142](https://github.com/influxdata/kapacitor/issues/142): Fixes bug when defining multiple influxdb hosts.
- [#266](https://github.com/influxdata/kapacitor/issues/266): Fixes error log for HipChat that is not an error.
- [#333](https://github.com/influxdata/kapacitor/issues/333): Fixes hang when replaying with .stats node. Fixes issues with batch and stats.
- [#340](https://github.com/influxdata/kapacitor/issues/340): BREAKING: Decouples global setting for alert handlers from the state changes only setting.
- [#348](https://github.com/influxdata/kapacitor/issues/348): config.go: refactor to simplify structure and fix support for array elements
- [#362](https://github.com/influxdata/kapacitor/issues/362): Fix bug with join tolerance and batches.

## v0.10.1 [2016-02-08]

### Release Notes

This is a bug fix release that fixes many issues releated to the recent 0.10.0 release.
The few additional features are focused on usability improvements from recent feedback.

Improved UDFs, lots of bug fixes and improvements on the API. There was a breaking change for UDFs protobuf messages, see #176.

There was a breaking change to the `define` command, see [#173](https://github.com/influxdata/kapacitor/issues/173) below.

### Features

- [#176](https://github.com/influxdata/kapacitor/issues/176): BREAKING: Improved UDFs and groups. Now it is easy to deal with groups from the UDF process.
    There is a breaking change in the BeginBatch protobuf message for this change.
- [#196](https://github.com/influxdata/kapacitor/issues/196): Adds a 'details' property to the alert node so that the email body can be defined. See also [#75](https://github.com/influxdata/kapacitor/issues/75).
- [#132](https://github.com/influxdata/kapacitor/issues/132): Make is so multiple calls to `where` simply `AND` expressions together instead of replacing or creating extra nodes in the pipeline.
- [#173](https://github.com/influxdata/kapacitor/issues/173): BREAKING: Added a `-no-reload` flag to the define command in the CLI. Now if the task is enabled define will automatically reload it unless `-no-reload` is passed.
- [#194](https://github.com/influxdata/kapacitor/pull/194): Adds Talk integration for alerts. Thanks @wutaizeng!
- [#320](https://github.com/influxdata/kapacitor/pull/320): Upgrade to go 1.6

### Bugfixes

- [#177](https://github.com/influxdata/kapacitor/issues/177): Fix panic for show command on batch tasks.
- [#185](https://github.com/influxdata/kapacitor/issues/185): Fix panic in define command with invalid dbrp value.
- [#195](https://github.com/influxdata/kapacitor/issues/195): Fix panic in where node.
- [#208](https://github.com/influxdata/kapacitor/issues/208): Add default stats dbrp to default subscription excludes.
- [#203](https://github.com/influxdata/kapacitor/issues/203): Fix hang when deleteing invalid batch task.
- [#182](https://github.com/influxdata/kapacitor/issues/182): Fix missing/incorrect Content-Type headers for various HTTP endpoints.
- [#187](https://github.com/influxdata/kapacitor/issues/187): Retry connecting to InfluxDB on startup for up to 5 minutes by default.

## v0.10.0 [2016-01-26]

### Release Notes

This release marks the next major release of Kapacitor.
With this release you can now run your own custom code for processing data within Kapacitor.
See [udf/agent/README.md](https://github.com/influxdata/kapacitor/blob/master/udf/agent/README.md) for more details.

With the addition of UDFs it is now possible to run custom anomaly detection alogrithms suited to your needs.
There are simple examples of how to use UDFs in [udf/agent/examples](https://github.com/influxdata/kapacitor/tree/master/udf/agent/examples/).

The version has jumped significantly so that it is inline with other projects in the TICK stack.
This way you can easily tell which versions of Telegraf, InfluxDB, Chronograf and Kapacitor work together.

See note on a breaking change in the HTTP API below. #163


### Features
- [#137](https://github.com/influxdata/kapacitor/issues/137): Add deadman's switch. Can be setup via TICKscript and globally via configuration.
- [#72](https://github.com/influxdata/kapacitor/issues/72): Add support for User Defined Functions (UDFs).
- [#139](https://github.com/influxdata/kapacitor/issues/139): Alerta.io support thanks! @md14454
- [#85](https://github.com/influxdata/kapacitor/issues/85): Sensu support using JIT clients. Thanks @sstarcher!
- [#141](https://github.com/influxdata/kapacitor/issues/141): Time of day expressions for silencing alerts.

### Bugfixes
- [#153](https://github.com/influxdata/kapacitor/issues/153): Fix panic if referencing non existant field in MapReduce function.
- [#138](https://github.com/influxdata/kapacitor/issues/138): Change over to influxdata github org.
- [#164](https://github.com/influxdata/kapacitor/issues/164): Update imports etc from InfluxDB as per the new meta store/client changes.
- [#163](https://github.com/influxdata/kapacitor/issues/163): BREAKING CHANGE: Removed the 'api/v1' pathing from the HTTP API so that Kapacitor is
    path compatible with InfluxDB. While this is a breaking change the kapacitor cli has been updated accordingly and you will not experience any distruptions unless you
    were calling the HTTP API directly.
- [#147](https://github.com/influxdata/kapacitor/issues/147): Compress .tar archives from builds.

## v0.2.4 [2016-01-07]

### Release Notes

### Features
- [#118](https://github.com/influxdata/kapacitor/issues/118): Can now define multiple handlers of the same type on an AlertNode.
- [#119](https://github.com/influxdata/kapacitor/issues/119): HipChat support thanks! @ericiles *2
- [#113](https://github.com/influxdata/kapacitor/issues/113): OpsGenie support thanks! @ericiles
- [#107](https://github.com/influxdata/kapacitor/issues/107): Enable TICKscript variables to be defined and then referenced from lambda expressions.
        Also fixes various bugs around using regexes.

### Bugfixes
- [#124](https://github.com/influxdata/kapacitor/issues/124): Fix panic where there is an error starting a task.
- [#122](https://github.com/influxdata/kapacitor/issues/122): Fixes panic when using WhereNode.
- [#128](https://github.com/influxdata/kapacitor/issues/128): Fix not sending emails when using recipient list from config.

## v0.2.3 [2015-12-22]

### Release Notes

Bugfix #106 made a breaking change to the internal HTTP API. This was to facilitate integration testing and overall better design.
Now POSTing a recording request will start the recording and immediately return. If you want to wait till it is complete do
a GET for the recording info and it will block until its complete. The kapacitor cli has been updated accordingly.

### Features
- [#96](https://github.com/influxdata/kapacitor/issues/96): Use KAPACITOR_URL env var for setting the kapacitord url in the client.
- [#109](https://github.com/influxdata/kapacitor/pull/109): Add throughput counts to DOT format in `kapacitor show` command, if task is executing.

### Bugfixes
- [#102](https://github.com/influxdata/kapacitor/issues/102): Fix race when start/stoping timeTicker in batch.go
- [#106](https://github.com/influxdata/kapacitor/pull/106): Fix hang when replaying stream recording.


## v0.2.2 [2015-12-16]

### Release Notes

Some bug fixes including one that cause Kapacitor to deadlock.

### Features
- [#83](https://github.com/influxdata/kapacitor/pull/83): Use enterprise usage client, remove deprecated enterprise register and reporting features.

### Bugfixes

- [#86](https://github.com/influxdata/kapacitor/issues/86): Fix dealock form errors in tasks. Also fixes issue where task failures did not get logged.
- [#95](https://github.com/influxdata/kapacitor/pull/95): Fix race in bolt usage when starting enabled tasks at startup.

## v0.2.0 [2015-12-8]

### Release Notes

Major public release.

<|MERGE_RESOLUTION|>--- conflicted
+++ resolved
@@ -1,6 +1,5 @@
 # Changelog
 
-<<<<<<< HEAD
 ## Unreleased [unreleased]
 
 ### Release Notes
@@ -85,13 +84,11 @@
 - [#1295](https://github.com/influxdata/kapacitor/issues/1295): Fix curruption of recordings list after deleting all recordings.
 - [#1237](https://github.com/influxdata/kapacitor/issues/1237): Fix missing "vars" key when listing tasks.
 - [#1271](https://github.com/influxdata/kapacitor/issues/1271): Fix bug where aggregates would not be able to change type.
-=======
 ## v1.2.1 [2017-04-13]
 
 ### Bugfixes
 
 - [#1323](https://github.com/influxdata/kapacitor/pull/1323): Fix issue where credentials to InfluxDB could not be updated dynamically.
->>>>>>> 4628bda2
 
 ## v1.2.0 [2017-01-23]
 
